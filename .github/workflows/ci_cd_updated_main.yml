name: CI/CD - New updates to 'main'

on:
  push:
    branches: [main]

jobs:
  update-dependabot-branch-and-docs:
    name: External
    uses: SINTEF/ci-cd/.github/workflows/ci_cd_updated_default_branch.yml@v2.7.4
    if: github.repository_owner == 'Materials-Consortia'
<<<<<<< HEAD
    runs-on: ubuntu-latest

    steps:
    - name: Release check
      run: |
        COMMIT_MSG="$(gh api /repos/${{ github.repository}}/commits/main --jq '.commit.message')"
        if [[ "${COMMIT_MSG}" =~ ^Release\ v.*\ -\ Changelog$ ]]; then
          echo "In a release - do not run this job !"
          echo "RELEASE_RUN=true" >> $GITHUB_ENV
        else
          echo "Not a release - update docs"
          echo "RELEASE_RUN=false" >> $GITHUB_ENV
        fi
      env:
        GITHUB_TOKEN: ${{ secrets.GITHUB_TOKEN }}

    - name: Checkout repository
      if: env.RELEASE_RUN == 'false'
      uses: actions/checkout@v3
      with:
        fetch-depth: 0

    - name: Set up Python 3.8
      if: env.RELEASE_RUN == 'false'
      uses: actions/setup-python@v4
      with:
        python-version: 3.8

    - name: Install dependencies
      if: env.RELEASE_RUN == 'false'
      run: |
        python -m pip install --upgrade pip
        pip install -U setuptools wheel
        pip install -U -e .[dev]

    - name: Set up git user
      if: env.RELEASE_RUN == 'false'
      run: |
        git config --global user.name "OPTIMADE Developers"
        git config --global user.email "dev@optimade.org"

    - name: Check API Reference and landing page
      if: env.RELEASE_RUN == 'false'
      run: |
        pre-commit run --all-files docs-api-reference
        pre-commit run --all-files docs-landing-page

        if [ -n "$(git status --porcelain docs/api_reference docs/index.md)" ]; then
          echo "The following files in the documentation have not been committed:"
          git status --porcelain docs/api_reference docs/index.md
          exit 1
        fi

    - name: Deploy documentation
      if: env.RELEASE_RUN == 'false'
      run: mike deploy --push --remote origin --branch gh-pages --update-aliases --config-file mkdocs.yml latest main

  deploy-fly:
    name: Deploy to Fly
    if: github.repository_owner == 'Materials-Consortia'
    runs-on: ubuntu-latest

    env:
      FLY_API_TOKEN: ${{ secrets.FLY_API_TOKEN }}
      OPTIMADE_CONFIG_FILE: /app/tests/test_config.json
      OPTIMADE_BASE_URL: https://optimade-gateway.fly.dev

    steps:
    - name: Checkout repository
      uses: actions/checkout@v3
      with:
        fetch-depth: 0

    - name: Set up Fly
      uses: superfly/flyctl-actions/setup-flyctl@v1

    - name: Deploy to Fly
      run: flyctl deploy --remote-only -c ./.github/fly.toml
=======
    with:
      # General
      git_username: OPTIMADE Developers
      git_email: "dev@optimade.org"
      default_repo_branch: main

      # Dependabot branch
      update_dependencies_branch: false

      # Documentation
      update_docs: true
      update_python_api_ref: true
      package_dirs: optimade_gateway
      update_docs_landing_page: true
      python_version: "3.10"
      doc_extras: "[docs]"
      exclude_files: |
        __init__.py
        run.py
      full_docs_dirs: models
      docs_framework: mkdocs
    secrets:
      PAT: ${{ secrets.RELEASE_PAT_CASPER }}
>>>>>>> 40a56ff4
<|MERGE_RESOLUTION|>--- conflicted
+++ resolved
@@ -9,86 +9,6 @@
     name: External
     uses: SINTEF/ci-cd/.github/workflows/ci_cd_updated_default_branch.yml@v2.7.4
     if: github.repository_owner == 'Materials-Consortia'
-<<<<<<< HEAD
-    runs-on: ubuntu-latest
-
-    steps:
-    - name: Release check
-      run: |
-        COMMIT_MSG="$(gh api /repos/${{ github.repository}}/commits/main --jq '.commit.message')"
-        if [[ "${COMMIT_MSG}" =~ ^Release\ v.*\ -\ Changelog$ ]]; then
-          echo "In a release - do not run this job !"
-          echo "RELEASE_RUN=true" >> $GITHUB_ENV
-        else
-          echo "Not a release - update docs"
-          echo "RELEASE_RUN=false" >> $GITHUB_ENV
-        fi
-      env:
-        GITHUB_TOKEN: ${{ secrets.GITHUB_TOKEN }}
-
-    - name: Checkout repository
-      if: env.RELEASE_RUN == 'false'
-      uses: actions/checkout@v3
-      with:
-        fetch-depth: 0
-
-    - name: Set up Python 3.8
-      if: env.RELEASE_RUN == 'false'
-      uses: actions/setup-python@v4
-      with:
-        python-version: 3.8
-
-    - name: Install dependencies
-      if: env.RELEASE_RUN == 'false'
-      run: |
-        python -m pip install --upgrade pip
-        pip install -U setuptools wheel
-        pip install -U -e .[dev]
-
-    - name: Set up git user
-      if: env.RELEASE_RUN == 'false'
-      run: |
-        git config --global user.name "OPTIMADE Developers"
-        git config --global user.email "dev@optimade.org"
-
-    - name: Check API Reference and landing page
-      if: env.RELEASE_RUN == 'false'
-      run: |
-        pre-commit run --all-files docs-api-reference
-        pre-commit run --all-files docs-landing-page
-
-        if [ -n "$(git status --porcelain docs/api_reference docs/index.md)" ]; then
-          echo "The following files in the documentation have not been committed:"
-          git status --porcelain docs/api_reference docs/index.md
-          exit 1
-        fi
-
-    - name: Deploy documentation
-      if: env.RELEASE_RUN == 'false'
-      run: mike deploy --push --remote origin --branch gh-pages --update-aliases --config-file mkdocs.yml latest main
-
-  deploy-fly:
-    name: Deploy to Fly
-    if: github.repository_owner == 'Materials-Consortia'
-    runs-on: ubuntu-latest
-
-    env:
-      FLY_API_TOKEN: ${{ secrets.FLY_API_TOKEN }}
-      OPTIMADE_CONFIG_FILE: /app/tests/test_config.json
-      OPTIMADE_BASE_URL: https://optimade-gateway.fly.dev
-
-    steps:
-    - name: Checkout repository
-      uses: actions/checkout@v3
-      with:
-        fetch-depth: 0
-
-    - name: Set up Fly
-      uses: superfly/flyctl-actions/setup-flyctl@v1
-
-    - name: Deploy to Fly
-      run: flyctl deploy --remote-only -c ./.github/fly.toml
-=======
     with:
       # General
       git_username: OPTIMADE Developers
@@ -112,4 +32,25 @@
       docs_framework: mkdocs
     secrets:
       PAT: ${{ secrets.RELEASE_PAT_CASPER }}
->>>>>>> 40a56ff4
+
+  deploy-fly:
+    name: Deploy to Fly
+    if: github.repository_owner == 'Materials-Consortia'
+    runs-on: ubuntu-latest
+
+    env:
+      FLY_API_TOKEN: ${{ secrets.FLY_API_TOKEN }}
+      OPTIMADE_CONFIG_FILE: /app/tests/test_config.json
+      OPTIMADE_BASE_URL: https://optimade-gateway.fly.dev
+
+    steps:
+    - name: Checkout repository
+      uses: actions/checkout@v4
+      with:
+        fetch-depth: 0
+
+    - name: Set up Fly
+      uses: superfly/flyctl-actions/setup-flyctl@v1
+
+    - name: Deploy to Fly
+      run: flyctl deploy --remote-only -c ./.github/fly.toml